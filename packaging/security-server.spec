#sbs-git:slp/pkgs/s/security-server security-server 0.0.37
Name:       security-server
Summary:    Security server and utilities
Version:    0.0.70
Release:    1
Group:      TO_BE/FILLED_IN
License:    Apache License, Version 2.0
URL:        N/A
Source0:    %{name}-%{version}.tar.gz
Source1:    security-server.manifest
Source2:    libsecurity-server-client.manifest
Source3:    security-server.service
BuildRequires: cmake
BuildRequires: zip
BuildRequires: pkgconfig(dlog)
BuildRequires: pkgconfig(openssl)
BuildRequires: libattr-devel
BuildRequires: pkgconfig(libsmack)
BuildRequires: pkgconfig(dbus-1)
BuildRequires: pkgconfig(dpl-efl)
BuildRequires: pkgconfig(dpl-utils-efl)
BuildRequires: pkgconfig(dpl-dbus-efl)
BuildRequires: pkgconfig(libpcrecpp)
BuildRequires: pkgconfig(icu-i18n)
BuildRequires: pkgconfig(libsoup-2.4)
BuildRequires: pkgconfig(xmlsec1)
Requires(preun):  systemd
Requires(post):   systemd
Requires(postun): systemd
%description
Security server and utilities

%package -n libsecurity-server-client
Summary:    Security server (client)
Group:      Development/Libraries
Requires:   security-server = %{version}-%{release}
Requires(post): /sbin/ldconfig
Requires(postun): /sbin/ldconfig

%description -n libsecurity-server-client
Security server package (client)

#%package -n wrt-security
#Summary:    wrt-security-daemon and client libraries.
#Group:      Development/Libraries
#Requires(post): /sbin/ldconfig
#Requires(postun): /sbin/ldconfig
#
#%description -n wrt-security
#Wrt-security-daemon and client libraries.
#
#%package -n wrt-security-devel
#Summary:    Header files for client libraries.
#Group:      Development/Libraries
#Requires:   wrt-security = %{version}-%{release}
#
#%description -n wrt-security-devel
#Developer files for client libraries.

%package -n libsecurity-server-client-devel
Summary:    Security server (client-devel)
Group:      Development/Libraries
Requires:   libsecurity-server-client = %{version}-%{release}

%description -n libsecurity-server-client-devel
Security server package (client-devel)

%package -n security-server-devel
Summary:    for web applications (Development)
Group:      Development/Libraries
Requires:   security-server = %{version}-%{release}

%description -n security-server-devel
Security daemon for web applications (Development)

%package -n security-server-certs
Summary:    Certificates for web applications.
Group:      Development/Libraries
Requires:   security-server

%description -n security-server-certs
Certificates for wrt.

%prep
%setup -q

%build
export LDFLAGS+="-Wl,--rpath=%{_libdir}"

%cmake . -DVERSION=%{version} \
        -DCMAKE_BUILD_TYPE=%{?build_type:%build_type}
make %{?jobs:-j%jobs}


%install
rm -rf %{buildroot}
mkdir -p %{buildroot}/usr/share/license
cp LICENSE %{buildroot}/usr/share/license/%{name}
cp LICENSE %{buildroot}/usr/share/license/libsecurity-server-client
%make_install
install -D %{SOURCE1} %{buildroot}%{_datadir}/security-server.manifest
install -D %{SOURCE2} %{buildroot}%{_datadir}/libsecurity-server-client.manifest

mkdir -p %{buildroot}/usr/lib/systemd/system/multi-user.target.wants
install -m 0644 %{SOURCE3} %{buildroot}/usr/lib/systemd/system/security-server.service
ln -s ../security-server.service %{buildroot}/usr/lib/systemd/system/multi-user.target.wants/security-server.service


%preun
if [ $1 == 0 ]; then
    systemctl stop security-server.service
fi

%post
systemctl daemon-reload
if [ $1 == 1 ]; then
    systemctl restart security-server.service
fi
mkdir -p /etc/rc.d/rc3.d
mkdir -p /etc/rc.d/rc5.d
ln -sf /etc/rc.d/init.d/security-serverd /etc/rc.d/rc3.d/S10security-server
ln -sf /etc/rc.d/init.d/security-serverd /etc/rc.d/rc5.d/S10security-server

%postun
systemctl daemon-reload
if [ "$1" = 0 ]; then
    rm -f /etc/rc.d/rc3.d/S10security-server
    rm -f /etc/rc.d/rc5.d/S10security-server
fi

%post -n libsecurity-server-client -p /sbin/ldconfig

%postun -n libsecurity-server-client -p /sbin/ldconfig

%files -n security-server
%manifest %{_datadir}/security-server.manifest
%defattr(-,root,root,-)
/usr/lib/systemd/system/multi-user.target.wants/security-server.service
/usr/lib/systemd/system/security-server.service
<<<<<<< HEAD
/usr/share/security-server/mw-list
=======
>>>>>>> 7922377c
%attr(755,root,root) /etc/rc.d/init.d/security-serverd
%attr(755,root,root) /usr/bin/security-server

%{_datadir}/license/%{name}

%files -n libsecurity-server-client
%manifest %{_datadir}/libsecurity-server-client.manifest
%defattr(-,root,root,-)
%{_libdir}/libsecurity-server-client.so.*
%{_datadir}/license/libsecurity-server-client

%files -n libsecurity-server-client-devel
%defattr(-,root,root,-)
%{_libdir}/libsecurity-server-client.so
/usr/include/security-server/security-server.h
%{_libdir}/pkgconfig/*.pc<|MERGE_RESOLUTION|>--- conflicted
+++ resolved
@@ -1,7 +1,7 @@
 #sbs-git:slp/pkgs/s/security-server security-server 0.0.37
 Name:       security-server
 Summary:    Security server and utilities
-Version:    0.0.70
+Version:    0.0.71
 Release:    1
 Group:      TO_BE/FILLED_IN
 License:    Apache License, Version 2.0
@@ -137,10 +137,6 @@
 %defattr(-,root,root,-)
 /usr/lib/systemd/system/multi-user.target.wants/security-server.service
 /usr/lib/systemd/system/security-server.service
-<<<<<<< HEAD
-/usr/share/security-server/mw-list
-=======
->>>>>>> 7922377c
 %attr(755,root,root) /etc/rc.d/init.d/security-serverd
 %attr(755,root,root) /usr/bin/security-server
 
